#!/usr/bin/python
# This Python file uses the following encoding: utf-8

# Recipe Robot
# Copyright 2015 Elliot Jordan, Shea G. Craig
#
# Licensed under the Apache License, Version 2.0 (the "License");
# you may not use this file except in compliance with the License.
# You may obtain a copy of the License at
#
#     http://www.apache.org/licenses/LICENSE-2.0
#
# Unless required by applicable law or agreed to in writing, software
# distributed under the License is distributed on an "AS IS" BASIS,
# WITHOUT WARRANTIES OR CONDITIONS OF ANY KIND, either express or implied.
# See the License for the specific language governing permissions and
# limitations under the License.


"""
recipe_generator.py

This module of Recipe Robot uses the facts collected by the main script to
create autopkg recipes for the specified app.
"""


import os
<<<<<<< HEAD
from .tools import create_dest_dirs, create_SourceForgeURLProvider, extract_app_icon, robo_print, LogLevel, __version__, report
=======
from .tools import create_dest_dirs, create_SourceForgeURLProvider, extract_app_icon, get_exitcode_stdout_stderr, robo_print, LogLevel, __version__
>>>>>>> 558d9a1d

# TODO(Elliot): Can we use the one at /Library/AutoPkg/FoundationPlist instead?
# Or not use it at all (i.e. use the preferences system correctly). (#16)
try:
    from recipe_robot_lib import FoundationPlist
except ImportError:
    print "[WARNING] importing plistlib as FoundationPlist"
    import plistlib as FoundationPlist


# Global variables.
prefs_file = os.path.expanduser(
    "~/Library/Preferences/com.elliotjordan.recipe-robot.plist")
cache_dir = os.path.expanduser("~/Library/Caches/Recipe Robot")

# Build the list of download formats we know about.
supported_image_formats = ("dmg", "iso")  # downloading iso unlikely
supported_archive_formats = ("zip", "tar.gz", "gzip", "tar.bz2", "tbz", "tgz")
supported_install_formats = ("pkg", "mpkg")  # downloading mpkg unlikely
all_supported_formats = (supported_image_formats + supported_archive_formats +
                         supported_install_formats)


def generate_recipes(facts, prefs, recipes):
    """Generate the selected types of recipes.

    Args:
        facts: A continually-updated dictionary containing all the information
            we know so far about the app associated with the input path.
        prefs: The dictionary containing a key/value pair for each preference.
        recipes: The list of known recipe types, created by init_recipes().
    """
    preferred = [recipe for recipe in recipes if recipe["preferred"]]

    # No recipe types are preferred.
    if not preferred:
        robo_print("Sorry, no recipes available to generate.", LogLevel.ERROR)

    # We don't have enough information to create a recipe set.
    if (facts["is_from_app_store"] is False and
            "sparkle_feed" not in facts and
            "github_repo" not in facts and
            "sourceforge_id" not in facts and
            "download_url" not in facts):
        robo_print("Sorry, I don't know how to download this app. "
                   "Maybe try another angle? If you provided an app, try "
                   "providing the Sparkle feed for the app instead. Or maybe "
                   "the app's developers offer a direct download URL on their "
                   "website.", LogLevel.ERROR)
    if (facts["is_from_app_store"] is False and
            "download_format" not in facts):
        robo_print("Sorry, I can't tell what format to download this app in. "
                   "Maybe try another angle? If you provided an app, try "
                   "providing the Sparkle feed for the app instead. Or maybe "
                   "the app's developers offer a direct download URL on their "
                   "website.", LogLevel.ERROR)

    # We have enough information to create a recipe set, but with assumptions.
    # TODO(Elliot): This code may not be necessary if inspections do their job.
    if "codesign_reqs" not in facts and "codesign_authorities" not in facts:
        robo_print("I can't tell whether this app is codesigned or not, so "
                   "I'm going to assume it's not. You may want to verify that "
                   "yourself and add the CodeSignatureVerifier processor if "
                   "necessary.", LogLevel.REMINDER)
        facts["codesign_reqs"] = ""
        facts["codesign_authorities"] = []
    if "version_key" not in facts:
        robo_print("I can't tell whether to use CFBundleShortVersionString or "
                   "CFBundleVersion for the version key of this app. Most "
                   "apps use CFBundleShortVersionString, so that's what I'll "
                   "use. You may want to verify that and modify the recipes "
                   "if necessary.", LogLevel.REMINDER)
        facts["version_key"] = "CFBundleShortVersionString"

    # TODO(Elliot): Run `autopkg repo-list` once and store the resulting value for
    # future use when detecting missing required repos, rather than running
    # `autopkg repo-list` separately during each check. (For example, the
    # FileWaveImporter repo must be present to run created filewave recipes.)

    # Prepare the destination directory.
    if "developer" in facts and prefs.get("FollowOfficialJSSRecipesFormat", False) is not True:
        recipe_dest_dir = os.path.join(os.path.expanduser(prefs["RecipeCreateLocation"]), facts["developer"].replace("/", "-"))
    else:
        recipe_dest_dir = os.path.join(os.path.expanduser(prefs["RecipeCreateLocation"]), facts["app_name"].replace("/", "-"))
    create_dest_dirs(recipe_dest_dir)

    # Create a recipe for each preferred type we know about.
    for recipe in preferred:

        # TODO (Shea): This could be a global constant. Well, maybe.
        # Construct the default keys common to all recipes.
        recipe["keys"] = {
            "Identifier": "",
            "MinimumVersion": "0.5.0",
            "Input": {
                "NAME": facts["app_name"]
            },
            "Process": [],
            "Comment": "Created with Recipe Robot v%s "
                       "(https://github.com/homebysix/recipe-robot)"
                       % __version__
        }
        keys = recipe["keys"]

        # Set the recipe filename (spaces are OK).
        recipe["filename"] = "%s.%s.recipe" % (facts["app_name"], recipe["type"])

        # Set the recipe identifier.
        keys["Identifier"] = "%s.%s.%s" % (prefs["RecipeIdentifierPrefix"],
                                            recipe["type"],
                                            facts["app_name"].replace(" ", ""))

        # If the name of the app bundle differs from the name of the app
        # itself, we need another input variable for that.
        if "app_file" in facts:
            keys["Input"]["APP_FILENAME"] = facts["app_file"]
            facts["app_name_key"] = "%APP_FILENAME%"
        else:
            facts["app_name_key"] = "%NAME%"

        # Set keys specific to download recipes.
        if recipe["type"] == "download":
            generate_download_recipe(facts, prefs, recipe)
        # Set keys specific to App Store munki overrides.
        elif recipe["type"] == "munki" and facts["is_from_app_store"] is True:
            generate_app_store_munki_recipe(facts, prefs, recipe)
        # Set keys specific to non-App Store munki recipes.
        elif recipe["type"] == "munki" and facts["is_from_app_store"] is False:
            generate_munki_recipe(facts, prefs, recipe)
        # Set keys specific to App Store pkg overrides.
        elif recipe["type"] == "pkg" and facts["is_from_app_store"] is True:
            generate_app_store_pkg_recipe(facts, prefs, recipe)
        # Set keys specific to non-App Store pkg recipes.
        elif recipe["type"] == "pkg" and facts["is_from_app_store"] is False:
            generate_pkg_recipe(facts, prefs, recipe)
        # Set keys specific to install recipes.
        elif recipe["type"] == "install":
            generate_install_recipe(facts, prefs, recipe)
        # Set keys specific to jss recipes.
        elif recipe["type"] == "jss":
            generate_jss_recipe(facts, prefs, recipe)
        # Set keys specific to absolute recipes.
        elif recipe["type"] == "absolute":
            generate_absolute_recipe(facts, prefs, recipe)
        # Set keys specific to sccm recipes.
        elif recipe["type"] == "sccm":
            generate_sccm_recipe(facts, prefs, recipe)
        # Set keys specific to ds recipes.
        elif recipe["type"] == "ds":
            generate_ds_recipe(facts, prefs, recipe)
        # Set keys specific to filewave recipes.
        elif recipe["type"] == "filewave":
            generate_filewave_recipe(facts, prefs, recipe)
        else:
            # This shouldn't happen, if all the right recipe types are
            # specified in init_recipes() and also specified above.
            robo_print("Oops, I think my programmer messed up. I don't "
                        "yet know how to generate a %s recipe. Sorry about "
                        "that." % recipe["type"], LogLevel.WARNING)

        # Write the recipe to disk.
        if len(recipe["keys"]["Process"]) > 0:
            dest_path = os.path.join(recipe_dest_dir, recipe["filename"])
            if not os.path.exists(dest_path):
                # Keep track of the total number of unique recipes we've created.
                prefs["RecipeCreateCount"] += 1
            FoundationPlist.writePlist(recipe["keys"], dest_path)
            robo_print("%s" % os.path.join(recipe_dest_dir,
                                  recipe["filename"]), LogLevel.LOG, 4)
            report["recipes"].append(dest_path)

    # Save preferences to disk for next time.
    FoundationPlist.writePlist(prefs, prefs_file)


def generate_download_recipe(facts, prefs, recipe):
    """Generate a download recipe on passed recipe dict.

    Args:
        facts: A continually-updated dictionary containing all the
            information we know so far about the app associated with the
            input path.
        recipe: The recipe to operate on. This recipe will be mutated
            by this function!
    """
    keys = recipe["keys"]
    # Can't make this recipe if the app is from the App Store.
    if facts["is_from_app_store"] is True:
        robo_print("Skipping %s recipe, because this app "
                    "was downloaded from the "
                    "App Store." % recipe["type"], LogLevel.WARNING)
        return

    robo_print("Generating %s recipe..." % recipe["type"])

    # Save a description that explains what this recipe does.
    keys["Description"] = ("Downloads the latest version "
                            "of %s." % facts["app_name"])

    if "sparkle_feed" in facts:
        keys["Input"]["SPARKLE_FEED_URL"] = facts["sparkle_feed"]
        if "user-agent" in facts:
            # Sparkle feed with a special user-agent.
            keys["Process"].append({
                "Processor": "SparkleUpdateInfoProvider",
                "Arguments": {
                    "appcast_request_headers": {
                        "user-agent": facts["user-agent"]
                    },
                    "appcast_url": "%SPARKLE_FEED_URL%"
                }
            })
            keys["Process"].append({
                "Processor": "URLDownloader",
                "Arguments": {
                    "filename": "%%NAME%%-%%version%%.%s" % facts["download_format"],
                    "request_headers": {
                        "user-agent": facts["user-agent"]
                    }
                }
            })
        else:
            # Sparkle feed with the default user-agent.
            keys["Process"].append({
                "Processor": "SparkleUpdateInfoProvider",
                "Arguments": {
                    "appcast_url": "%SPARKLE_FEED_URL%"
                }
            })
            keys["Process"].append({
                "Processor": "URLDownloader",
                "Arguments": {
                    "filename": "%%NAME%%-%%version%%.%s" % facts["download_format"]
                }
            })

    elif "github_repo" in facts:
        keys["Input"]["GITHUB_REPO"] = facts["github_repo"]
        recipe["keys"]["Process"].append({
            "Processor": "GitHubReleasesInfoProvider",
            "Arguments": {
                "github_repo": "%GITHUB_REPO%"
            }
        })
        keys["Process"].append({
            "Processor": "URLDownloader",
            "Arguments": {
                "filename": "%%NAME%%-%%version%%.%s" % facts["download_format"]
            }
        })
    elif "sourceforge_id" in facts:
        if "developer" in facts and prefs.get("FollowOfficialJSSRecipesFormat", False) is not True:
            create_SourceForgeURLProvider(os.path.join(os.path.expanduser(prefs["RecipeCreateLocation"]), facts["developer"]).replace("/", "-"))
        else:
            create_SourceForgeURLProvider(os.path.join(os.path.expanduser(prefs["RecipeCreateLocation"]), facts["app_name"]).replace("/", "-"))
        recipe["keys"]["Process"].append({
            "Processor": "SourceForgeURLProvider",
            "Arguments": {
                "SOURCEFORGE_FILE_PATTERN": "\\.%s" % facts["download_format"],
                "SOURCEFORGE_PROJECT_ID": facts["sourceforge_id"]
            }
        })
        keys["Process"].append({
            "Processor": "URLDownloader",
            "Arguments": {
                "filename": "%%NAME%%.%s" % facts["download_format"]
            }
        })
    elif "download_url" in facts:
        if "user-agent" in facts:
            keys["Input"]["DOWNLOAD_URL"] = facts["download_url"]
            keys["Process"].append({
                "Processor": "URLDownloader",
                "Arguments": {
                    "url": "%DOWNLOAD_URL%",
                    # TODO(Elliot): Explicit filename may not be necessary. (#35)
                    # Example: http://www.sonnysoftware.com/Bookends.dmg
                    # facts["specify_filename"] is intended to help with #35.
                    "filename": facts["download_filename"],
                    "request_headers": {
                        "user-agent": facts["user-agent"]
                    }
                }
            })
        else:
            keys["Input"]["DOWNLOAD_URL"] = facts["download_url"]
            keys["Process"].append({
                "Processor": "URLDownloader",
                "Arguments": {
                    "url": "%DOWNLOAD_URL%",
                    "filename": facts["download_filename"]
                }
            })
    keys["Process"].append({
        "Processor": "EndOfCheckPhase"
    })

    if facts.get("codesign_reqs", "") != "" or len(facts["codesign_authorities"]) > 0:
        # We encountered a signed app, and will use CodeSignatureVerifier on
        # the app.
        if facts["download_format"] in supported_image_formats:
            # We're assuming that the app is at the root level of the dmg.
            if facts.get("codesign_reqs", "") != "":
                codesigverifier_args = {
                        "input_path": "%%pathname%%/%s.app" % facts["app_name_key"],
                        "requirement": facts["codesign_reqs"]
                }
            elif len(facts["codesign_authorities"]) > 0:
                codesigverifier_args = {
                        "input_path": "%%pathname%%/%s.app" % facts["app_name_key"],
                        "expected_authorities": facts["codesign_authorities"]
                }
            keys["Process"].append({
                "Processor": "CodeSignatureVerifier",
                "Arguments": codesigverifier_args
            })
            if facts.get("sparkle_provides_version", False) is False:
                # Either the Sparkle feed doesn't provide version, or there's
                # no Sparkle feed. We must determine the version manually.
                if facts["version_key"] == "CFBundleShortVersionString":
                    keys["Process"].append({
                        "Processor": "AppDmgVersioner",
                        "Arguments": {
                            "dmg_path": "%pathname%"
                        }
                    })
                else:
                    keys["Process"].append({
                        "Processor": "Versioner",
                        "Arguments": {
                            "input_plist_path": "%%pathname%%/%s.app/Contents/Info.plist" % facts["app_name_key"],
                            "plist_version_key": facts["version_key"]
                        }
                    })
        elif facts["download_format"] in supported_archive_formats:
            # We're assuming that the app is at the root level of the zip.
            keys["Process"].append({
                "Processor": "Unarchiver",
                "Arguments": {
                    "archive_path": "%pathname%",
                    "destination_path": "%RECIPE_CACHE_DIR%/%NAME%/Applications",
                    "purge_destination": True
                }
            })
            if facts["codesign_reqs"] != "":
                codesigverifier_args = {
                    "input_path": "%%RECIPE_CACHE_DIR%%/%%NAME%%/Applications/%s.app" % facts["app_name_key"],
                    "requirement": facts["codesign_reqs"]
                }
            elif len(facts["codesign_authorities"]) > 0:
                codesigverifier_args = {
                    "input_path": "%%RECIPE_CACHE_DIR%%/%%NAME%%/Applications/%s.app" % facts["app_name_key"],
                    "expected_authorities": facts["codesign_authorities"]
                }
            keys["Process"].append({
                "Processor": "CodeSignatureVerifier",
                "Arguments": codesigverifier_args
            })
            if facts.get("sparkle_provides_version", False) is False:
                # Either the Sparkle feed doesn't provide version, or there's
                # no Sparkle feed. We must determine the version manually.
                keys["Process"].append({
                    "Processor": "Versioner",
                    "Arguments": {
                        "input_plist_path": "%%RECIPE_CACHE_DIR%%/%%NAME%%/Applications/%s.app/Contents/Info.plist" % facts["app_name_key"],
                        "plist_version_key": facts["version_key"]
                    }
                })
        elif facts["download_format"] in supported_install_formats:
            # The download is in pkg format, and the pkg is signed.
            # TODO(Elliot): Need a few test cases to prove this works.
            keys["Process"].append({
                "Processor": "CodeSignatureVerifier",
                "Arguments": {
                    "input_path": "%pathname%",
                    "expected_authorities": facts["codesign_authorities"]
                }
            })
    # TODO(Elliot): Handle signed or unsigned pkgs wrapped in dmgs or zips.


def generate_app_store_munki_recipe(facts, prefs, recipe):
    """Generate a munki recipe on passed recipe dict.

    This function is for app-store apps.

    Args:
        facts: A continually-updated dictionary containing all the
            information we know so far about the app associated with the
            input path.
        recipe: The recipe to operate on. This recipe will be mutated
            by this function!
    """
    keys = recipe["keys"]
    robo_print("Generating %s recipe..." % recipe["type"])

    # Save a description that explains what this recipe does.
    keys["Description"] = ("Downloads the latest version of "
                            "%s from the Mac App Store and "
                            "imports it into "
                            "Munki." % facts["app_name"])
    keys["ParentRecipe"] = "com.github.nmcspadden.munki.appstore"
    keys["Input"]["PATH"] = facts["app_path"]
    recipe["filename"] = "MAS-" + recipe["filename"]

    keys["Input"]["MUNKI_REPO_SUBDIR"] = "apps/%NAME%"
    keys["Input"]["pkginfo"] = {
        "catalogs": ["testing"],
        "developer": facts.get("developer", ""),
        "display_name": facts["app_name"],
        "name": "%NAME%",
        "unattended_install": True
    }

    if "description" in facts:
        keys["Input"]["pkginfo"]["description"] = facts["description"]
    else:
        robo_print("I couldn't find a description for this app, "
                    "so you'll need to manually add one to the "
                    "munki recipe.", LogLevel.REMINDER)
        keys["Input"]["pkginfo"]["description"] = " "

    warn_about_appstoreapp_pyasn()


def generate_munki_recipe(facts, prefs, recipe):
    """Generate a munki recipe on passed recipe dict.

    Args:
        facts: A continually-updated dictionary containing all the
            information we know so far about the app associated with the
            input path.
        prefs: The dictionary containing a key/value pair for each
            preference.
        recipe: The recipe to operate on. This recipe will be mutated
            by this function!
    """
    keys = recipe["keys"]
    robo_print("Generating %s recipe..." % recipe["type"])

    # Save a description that explains what this recipe does.
    keys["Description"] = ("Downloads the latest version of %s "
                            "and imports it into "
                            "Munki." % facts["app_name"])
    keys["ParentRecipe"] = "%s.download.%s" % (prefs["RecipeIdentifierPrefix"], facts["app_name"].replace(" ", ""))

    keys["Input"]["MUNKI_REPO_SUBDIR"] = "apps/%NAME%"
    keys["Input"]["pkginfo"] = {
        "catalogs": ["testing"],
        "developer": facts.get("developer", ""),
        "display_name": facts["app_name"],
        "name": "%NAME%",
        "unattended_install": True
    }

    if "description" in facts:
        keys["Input"]["pkginfo"]["description"] = facts["description"]
    else:
        robo_print("I couldn't find a description for this app, "
                    "so you'll need to manually add one to the "
                    "munki recipe.", LogLevel.REMINDER)
        keys["Input"]["pkginfo"]["description"] = " "

    # Set default variable to use for substitution.
    import_file_var = "%pathname%"

    if facts["download_format"] in supported_image_formats:
        if facts.get("codesign_reqs", "") == "" and len(facts["codesign_authorities"]) == 0:
            if facts["version_key"] == "CFBundleShortVersionString":
                keys["Process"].append({
                    "Processor": "AppDmgVersioner",
                    "Arguments": {
                        "dmg_path": "%pathname%"
                    }
                })
            else:
                keys["Process"].append({
                    "Processor": "Versioner",
                    "Arguments": {
                        "input_plist_path": "%%pathname%%/%s.app/Contents/Info.plist" % facts["app_name_key"],
                        "plist_version_key": facts["version_key"]
                    }
                })

    elif facts["download_format"] in supported_archive_formats:
        if facts.get("codesign_reqs", "") == "" and len(facts["codesign_authorities"]) == 0:
            # If unsigned, that means the download recipe hasn't
            # unarchived the zip yet.
            keys["Process"].append({
                "Processor": "Unarchiver",
                "Arguments": {
                    "archive_path": "%pathname%",
                    "destination_path": "%RECIPE_CACHE_DIR%/%NAME%/Applications",
                    "purge_destination": True
                }
            })
        keys["Process"].append({
            "Processor": "DmgCreator",
            "Arguments": {
                "dmg_path": "%RECIPE_CACHE_DIR%/%NAME%.dmg",
                "dmg_root": "%RECIPE_CACHE_DIR%/%NAME%/Applications"
            }
        })
        import_file_var = "%dmg_path%"

    elif facts["download_format"] in supported_install_formats:
        # Blocking applications are determined automatically by Munki except
        # when the software is distributed inside a pkg. In this case, the
        # blocking applications must be set manually in the recipe.
        if len(facts["blocking_applications"]) > 0:
            keys["Input"]["pkginfo"]["blocking_applications"] = facts["blocking_applications"]

    if facts["version_key"] != "CFBundleShortVersionString":
        keys["Process"].append({
            "Processor": "MunkiPkginfoMerger",
            "Arguments": {
                "additional_pkginfo": {
                    "version": "%version%"
                }
            }
        })
        keys["Process"].append({
            "Processor": "MunkiImporter",
            "Arguments": {
                "pkg_path": import_file_var,
                "repo_subdirectory": "%MUNKI_REPO_SUBDIR%",
                "version_comparison_key": facts["version_key"]
            }
        })
    else:
        keys["Process"].append({
            "Processor": "MunkiImporter",
            "Arguments": {
                "pkg_path": import_file_var,
                "repo_subdirectory": "%MUNKI_REPO_SUBDIR%"
            }
        })

    # Extract the app's icon and save it to disk.
    if "icon_path" in facts:
        if "developer" in facts and prefs.get("FollowOfficialJSSRecipesFormat", False) is not True:
            extracted_icon = os.path.join(os.path.expanduser(prefs["RecipeCreateLocation"]), facts["developer"].replace("/", "-"), facts["app_name"] + ".png")
        else:
            extracted_icon = os.path.join(os.path.expanduser(prefs["RecipeCreateLocation"]), facts["app_name"].replace("/", "-"), facts["app_name"] + ".png")
        extract_app_icon(facts["icon_path"], extracted_icon)
    else:
        robo_print("I don't have enough information to create a "
                    "PNG icon for this app.", LogLevel.WARNING)


def generate_app_store_pkg_recipe(facts, prefs, recipe):
    """Generate a pkg recipe on passed recipe dict.

    This function is for app-store apps.

    Args:
        facts: A continually-updated dictionary containing all the
            information we know so far about the app associated with the
            input path.
        recipe: The recipe to operate on. This recipe will be mutated
            by this function!
    """
    keys = recipe["keys"]
    robo_print("Generating %s recipe..." % recipe["type"])

    # Save a description that explains what this recipe does.
    keys["Description"] = ("Downloads the latest version of "
                            "%s from the Mac App Store and "
                            "creates a package." % facts["app_name"])
    keys["ParentRecipe"] = "com.github.nmcspadden.pkg.appstore"
    keys["Input"]["PATH"] = facts["app_path"]
    recipe["filename"] = "MAS-" + recipe["filename"]

    warn_about_appstoreapp_pyasn()


def generate_pkg_recipe(facts, prefs, recipe):
    """Generate a munki recipe on passed recipe dict.

    Args:
        facts: A continually-updated dictionary containing all the
            information we know so far about the app associated with the
            input path.
        prefs: The dictionary containing a key/value pair for each
            preference.
        recipe: The recipe to operate on. This recipe will be mutated
            by this function!
    """
    keys = recipe["keys"]
    # Can't make this recipe without a bundle identifier.
    # TODO(Elliot): Bundle id is also provided by AppDmgVersioner and some
    # Sparkle feeds. When those are present, can we proceed even though we
    # don't have bundle_id in facts? (#40)
    if "bundle_id" not in facts:
        robo_print("Skipping %s recipe, because I wasn't able to "
                    "determine the bundle identifier of this app. "
                    "You may want to actually download the app and "
                    "try again, using the .app file itself as "
                    "input." % recipe["type"], LogLevel.WARNING)
        return

    robo_print("Generating %s recipe..." % recipe["type"])

    # Save a description that explains what this recipe does.
    keys["Description"] = ("Downloads the latest version of %s and "
                            "creates a package." % facts["app_name"])
    keys["ParentRecipe"] = "%s.download.%s" % (prefs["RecipeIdentifierPrefix"], facts["app_name"].replace(" ", ""))

    # Save bundle identifier.
    keys["Input"]["BUNDLE_ID"] = facts["bundle_id"]

    if facts["download_format"] in supported_image_formats:
        if facts.get("codesign_reqs", "") == "" and len(facts["codesign_authorities"]) == 0:
            if facts["version_key"] == "CFBundleShortVersionString":
                keys["Process"].append({
                    "Processor": "AppDmgVersioner",
                    "Arguments": {
                        "dmg_path": "%pathname%"
                    }
                })
            else:
                keys["Process"].append({
                    "Processor": "Versioner",
                    "Arguments": {
                        "input_plist_path": "%%pathname%%/%s.app/Contents/Info.plist" % facts["app_name_key"],
                        "plist_version_key": facts["version_key"]
                    }
                })
        keys["Process"].append({
            "Processor": "PkgRootCreator",
            "Arguments": {
                "pkgroot": "%RECIPE_CACHE_DIR%/%NAME%",
                "pkgdirs": {
                    "Applications": "0775"
                }
            }
        })
        keys["Process"].append({
            "Processor": "Copier",
            "Arguments": {
                "source_path": "%%pathname%%/%s.app" % facts["app_name_key"],
                "destination_path": "%%pkgroot%%/Applications/%s.app" % facts["app_name_key"]
            }
        })

    elif facts["download_format"] in supported_archive_formats:
        if facts.get("codesign_reqs", "") == "" and len(facts["codesign_authorities"]) == 0:
            # If unsigned, that means the download recipe hasn't
            # unarchived the zip yet. Need to do that and version.
            keys["Process"].append({
                "Processor": "Unarchiver",
                "Arguments": {
                    "archive_path": "%pathname%",
                    "destination_path": "%RECIPE_CACHE_DIR%/%NAME%/Applications",
                    "purge_destination": True
                }
            })
            if facts.get("sparkle_provides_version", False) is False:
                # Either the Sparkle feed doesn't provide version, or there's
                # no Sparkle feed. We must determine the version manually.
                keys["Process"].append({
                    "Processor": "Versioner",
                    "Arguments": {
                        "input_plist_path": "%%RECIPE_CACHE_DIR%%/%%NAME%%/Applications/%s.app/Contents/Info.plist" % facts["app_name_key"],
                        "plist_version_key": facts["version_key"]
                    }
                })

    elif facts["download_format"] in supported_install_formats:
        robo_print("Skipping pkg recipe, since the download format is "
                   "already pkg.", LogLevel.WARNING)
        return

    keys["Process"].append({
        "Processor": "PkgCreator",
        "Arguments": {
            "pkg_request": {
                "pkgroot": "%RECIPE_CACHE_DIR%/%NAME%",
                "pkgname": "%NAME%-%version%",
                "version": "%version%",
                "id": "%BUNDLE_ID%",
                "options": "purge_ds_store",
                "chown": [{
                    "path": "Applications",
                    "user": "root",
                    "group": "admin"
                }]
            }
        }
    })


def generate_install_recipe(facts, prefs, recipe):
    """Generate an install recipe on passed recipe dict.

    Args:
        facts: A continually-updated dictionary containing all the
            information we know so far about the app associated with the
            input path.
        prefs: The dictionary containing a key/value pair for each
            preference.
        recipe: The recipe to operate on. This recipe will be mutated
            by this function!
    """
    keys = recipe["keys"]
    # Can't make this recipe if the app is from the App Store.
    if facts["is_from_app_store"] is True:
        robo_print("Skipping %s recipe, because this app "
                    "was downloaded from the "
                    "App Store." % recipe["type"], LogLevel.WARNING)
        return

    robo_print("Generating %s recipe..." % recipe["type"])

    # Save a description that explains what this recipe does.
    keys["Description"] = ("Installs the latest version "
                            "of %s." % facts["app_name"])

    keys["ParentRecipe"] = "%s.download.%s" % (prefs["RecipeIdentifierPrefix"], facts["app_name"].replace(" ", ""))

    if facts["download_format"] in supported_image_formats:
        keys["Process"].append({
            "Processor": "InstallFromDMG",
            "Arguments": {
                "dmg_path": "%pathname%",
                "items_to_copy": [{
                    "source_item": "%s.app" % facts["app_name_key"],
                    "destination_path": "/Applications"
                }]
            }
        })

    elif facts["download_format"] in supported_archive_formats:
        if facts.get("codesign_reqs", "") == "" and len(facts["codesign_authorities"]) == 0:
            keys["Process"].append({
                "Processor": "Unarchiver",
                "Arguments": {
                    "archive_path": "%pathname%",
                    "destination_path": "%RECIPE_CACHE_DIR%/%NAME%/Applications",
                    "purge_destination": True
                }
            })
        keys["Process"].append({
            "Processor": "DmgCreator",
            "Arguments": {
                "dmg_root": "%RECIPE_CACHE_DIR%/%NAME%/Applications",
                "dmg_path": "%RECIPE_CACHE_DIR%/%NAME%.dmg"
            }
        })
        keys["Process"].append({
            "Processor": "InstallFromDMG",
            "Arguments": {
                "dmg_path": "%dmg_path%",
                "items_to_copy": [{
                    "source_item": "%s.app" % facts["app_name_key"],
                    "destination_path": "/Applications"
                }]
            }
        })

    elif facts["download_format"] in supported_install_formats:
        keys["Process"].append({
            "Processor": "Installer",
            "Arguments": {
                "pkg_path": "%pathname%"
            }
        })


def generate_jss_recipe(facts, prefs, recipe):
    """Generate a JSS recipe on passed recipe dict.

    Args:
        facts: A continually-updated dictionary containing all the
            information we know so far about the app associated with the
            input path.
        prefs: The dictionary containing a key/value pair for each
            preference.
        recipe: The recipe to operate on. This recipe will be mutated
            by this function!
    """
    keys = recipe["keys"]
    # Can't make this recipe without a bundle identifier.
    if "bundle_id" not in facts:
        robo_print("Skipping %s recipe, because I wasn't able to "
                    "determine the bundle identifier of this app. "
                    "You may want to actually download the app and "
                    "try again, using the .app file itself as "
                    "input." % recipe["type"], LogLevel.WARNING)
        return

    robo_print("Generating %s recipe..." % recipe["type"])

    if prefs["FollowOfficialJSSRecipesFormat"] is True:
        keys["Identifier"] = "com.github.jss-recipes.jss.%s" % facts["app_name"].replace(" ", "")

    # Save a description that explains what this recipe does.
    keys["Description"] = ("Downloads the latest version of %s "
                            "and imports it into your JSS." %
                            facts["app_name"])
    keys["ParentRecipe"] = "%s.pkg.%s" % (
        prefs["RecipeIdentifierPrefix"], facts["app_name"].replace(" ", ""))

    keys["Input"]["CATEGORY"] = "Productivity"
    robo_print("Remember to manually set the category in the jss "
               "recipe. I've set it to \"Productivity\" by "
               "default.", LogLevel.REMINDER)

    keys["Input"]["POLICY_CATEGORY"] = "Testing"
    keys["Input"]["POLICY_TEMPLATE"] = "PolicyTemplate.xml"
    keys["Input"]["SELF_SERVICE_ICON"] = "%NAME%.png"
    if not os.path.exists(os.path.join(os.path.expanduser(prefs["RecipeCreateLocation"]), "%s.png" % facts["app_name"])):
        robo_print("Please make sure %s.png is in your AutoPkg search "
                    "path." % facts["app_name"], LogLevel.REMINDER)
    keys["Input"]["SELF_SERVICE_DESCRIPTION"] = facts.get("description", "")
    keys["Input"]["GROUP_NAME"] = "%NAME%-update-smart"

    jssimporter_arguments = {
        "prod_name": "%NAME%",
        "category": "%CATEGORY%",
        "policy_category": "%POLICY_CATEGORY%",
        "policy_template": "%POLICY_TEMPLATE%",
        "self_service_icon": "%SELF_SERVICE_ICON%",
        "self_service_description": "%SELF_SERVICE_DESCRIPTION%",
        "groups": [{
            "name": "%GROUP_NAME%",
            "smart": True,
            "template_path": "%GROUP_TEMPLATE%"
        }]
    }

    # Set variables and arguments as necessary depending on version key.
    if facts["version_key"] == "CFBundleVersion":
        keys["Input"]["GROUP_TEMPLATE"] = "CFBundleVersionSmartGroupTemplate.xml"
        jssimporter_arguments["extension_attributes"] = [{
            "ext_attribute_path": "CFBundleVersionExtensionAttribute.xml"
        }]
    else:
        keys["Input"]["GROUP_TEMPLATE"] = "SmartGroupTemplate.xml"

    # If the app's name differs from its filename, set jss_inventory_name.
    if "app_file" in facts:
        jssimporter_arguments["jss_inventory_name"] = facts["app_file"]

    # Extract the app's icon and save it to disk.
    if "icon_path" in facts:
        if "developer" in facts and prefs.get("FollowOfficialJSSRecipesFormat", False) is not True:
            extracted_icon = os.path.join(os.path.expanduser(prefs["RecipeCreateLocation"]), facts["developer"].replace("/", "-"), facts["app_name"] + ".png")
        else:
            extracted_icon = os.path.join(os.path.expanduser(prefs["RecipeCreateLocation"]), facts["app_name"].replace("/", "-"), facts["app_name"] + ".png")
        extract_app_icon(facts["icon_path"], extracted_icon)
    else:
        robo_print("I don't have enough information to create a "
                    "PNG icon for this app.", LogLevel.WARNING)

    # Put fully constructed JSSImporter arguments into the process list.
    keys["Process"].append({
        "Processor": "JSSImporter",
        "Arguments": jssimporter_arguments
    })


def generate_absolute_recipe(facts, prefs, recipe):
    """Generate an Absolute Manage recipe on passed recipe dict.

    Args:
        facts: A continually-updated dictionary containing all the
            information we know so far about the app associated with the
            input path.
        prefs: The dictionary containing a key/value pair for each
            preference.
        recipe: The recipe to operate on. This recipe will be mutated
            by this function!
    """
    keys = recipe["keys"]
    # Can't make this recipe without a bundle identifier.
    if "bundle_id" not in facts:
        robo_print("Skipping %s recipe, because I wasn't able to "
                    "determine the bundle identifier of this app. "
                    "You may want to actually download the app and "
                    "try again, using the .app file itself as "
                    "input." % recipe["type"], LogLevel.WARNING)
        return

    robo_print("Generating %s recipe..." % recipe["type"])

    # Save a description that explains what this recipe does.
    keys["Description"] = ("Downloads the latest version of %s and "
                            "copies it into your Absolute Manage "
                            "Server." % facts["app_name"])
    keys["ParentRecipe"] = "%s.pkg.%s" % (prefs["RecipeIdentifierPrefix"], facts["app_name"])

    # Print a reminder if the required repo isn't present on disk.
    cmd = "autopkg repo-list"
    exitcode, out, err = get_exitcode_stdout_stderr(cmd)
    if not any(line.endswith("(https://github.com/tburgin/AbsoluteManageExport)") for line in out.split("\n")):
        robo_print("You'll need to add the AbsoluteManageExport repo in order to use this recipe:\nautopkg repo-add \"https://github.com/tburgin/AbsoluteManageExport\"", LogLevel.REMINDER)

    keys["Process"].append({
        "Processor": "com.github.tburgin.AbsoluteManageExport/AbsoluteManageExport",
        "SharedProcessorRepoURL": "https://github.com/tburgin/AbsoluteManageExport",
        "Arguments": {
            "dest_payload_path": "%RECIPE_CACHE_DIR%/%NAME%-%version%.amsdpackages",
            "sdpackages_ampkgprops_path": "%RECIPE_DIR%/%NAME%-Defaults.ampkgprops",
            "source_payload_path": "%pkg_path%",
            "import_abman_to_servercenter": True
        }
    })


def generate_sccm_recipe(facts, prefs, recipe):
    """Generate an SCCM recipe on passed recipe dict.

    Args:
        facts: A continually-updated dictionary containing all the
            information we know so far about the app associated with the
            input path.
        prefs: The dictionary containing a key/value pair for each
            preference.
        recipe: The recipe to operate on. This recipe will be mutated
            by this function!
    """
    keys = recipe["keys"]
    # Can't make this recipe without a bundle identifier.
    if "bundle_id" not in facts:
        robo_print("Skipping %s recipe, because I wasn't able to "
                    "determine the bundle identifier of this app. "
                    "You may want to actually download the app and "
                    "try again, using the .app file itself as "
                    "input." % recipe["type"], LogLevel.WARNING)
        return

    robo_print("Generating %s recipe..." % recipe["type"])

    # Save a description that explains what this recipe does.
    keys["Description"] = ("Downloads the latest version of %s and "
                            "copies it into your SCCM "
                            "Server." % facts["app_name"])
    keys["ParentRecipe"] = "%s.pkg.%s" % (prefs["RecipeIdentifierPrefix"], facts["app_name"])

    # Print a reminder if the required repo isn't present on disk.
    cmd = "autopkg repo-list"
    exitcode, out, err = get_exitcode_stdout_stderr(cmd)
    if not any(line.endswith("(https://github.com/autopkg/cgerke-recipes)") for line in out.split("\n")):
        robo_print("You'll need to add the cgerke-recipes repo in order to use this recipe:\nautopkg repo-add \"https://github.com/autopkg/cgerke-recipes\"", LogLevel.REMINDER)

    keys["Process"].append({
        "Processor": "com.github.autopkg.cgerke-recipes.SharedProcessors/CmmacCreator",
        "SharedProcessorRepoURL": "https://github.com/autopkg/cgerke-recipes",
        "Arguments": {
            "source_file": "%pkg_path%",
            "destination_directory": "%RECIPE_CACHE_DIR%"
        }
    })


def generate_filewave_recipe(facts, prefs, recipe):
    """Generate a FileWave recipe on passed recipe dict.

    Args:
        facts: A continually-updated dictionary containing all the
            information we know so far about the app associated with the
            input path.
        prefs: The dictionary containing a key/value pair for each
            preference.
        recipe: The recipe to operate on. This recipe will be mutated
            by this function!
    """
    keys = recipe["keys"]
    # Can't make this recipe without a bundle identifier.
    if "bundle_id" not in facts:
        robo_print("Skipping %s recipe, because I wasn't able to "
                    "determine the bundle identifier of this app. "
                    "You may want to actually download the app and "
                    "try again, using the .app file itself as "
                    "input." % recipe["type"], LogLevel.WARNING)
        return

    robo_print("Generating %s recipe..." % recipe["type"])

    # Save a description that explains what this recipe does.
    keys["Description"] = ("Downloads the latest version of %s, creates a "
                           "fileset, and copies it into your FileWave "
                           "Server." % facts["app_name"])
    keys["ParentRecipe"] = "%s.download.%s" % (prefs["RecipeIdentifierPrefix"], facts["app_name"])

    if facts["download_format"] in supported_image_formats and "sparkle_feed" not in facts:
        # It's a dmg download, but not from Sparkle, so we need to version it.
        keys["Process"].append({
            "Processor": "Versioner",
            "Arguments": {
                "input_plist_path": "%%pathname%%/%s.app/Contents/Info.plist" % facts["app_name_key"],
                "plist_version_key": facts["version_key"]
            }
        })
    elif facts["download_format"] in supported_archive_formats:
        if facts.get("codesign_reqs", "") == "" and len(facts["codesign_authorities"]) == 0:
            # If unsigned, that means the download recipe hasn't
            # unarchived the zip yet.
            keys["Process"].append({
                "Processor": "Unarchiver",
                "Arguments": {
                    "archive_path": "%pathname%",
                    "destination_path": "%RECIPE_CACHE_DIR%/%NAME%/Applications",
                    "purge_destination": True
                }
            })
    elif facts["download_format"] in supported_install_formats:
        # TODO(Elliot): Fix this. (#41)
        robo_print("Sorry, I don't yet know how to create "
                    "filewave recipes from pkg downloads.", LogLevel.WARNING)

    # Print a reminder if the required repo isn't present on disk.
    cmd = "autopkg repo-list"
    exitcode, out, err = get_exitcode_stdout_stderr(cmd)
    if not any(line.endswith("(https://github.com/johncclayton/FileWaveImporter)") for line in out.split("\n")):
        robo_print("You'll need to add the FileWaveImporter repo in order to use this recipe:\nautopkg repo-add \"https://github.com/johncclayton/FileWaveImporter\"", LogLevel.REMINDER)

    keys["Process"].append({
        "Processor": "com.github.johncclayton.filewave.FWTool/FileWaveImporter",
        "Arguments": {
            "fw_app_bundle_id": facts["bundle_id"],
            "fw_app_version": "%version%",
            "fw_import_source": "%RECIPE_CACHE_DIR%/%NAME%/%NAME%.app",
            "fw_fileset_name": "%NAME% - %version%",
            "fw_fileset_group": "Testing",
            "fw_destination_root": "/Applications/%NAME%.app"
        }
    })


def generate_ds_recipe(facts, prefs, recipe):
    """Generate a DeployStudio recipe on passed recipe dict.

    Args:
        facts: A continually-updated dictionary containing all the
            information we know so far about the app associated with the
            input path.
        prefs: The dictionary containing a key/value pair for each
            preference.
        recipe: The recipe to operate on. This recipe will be mutated
            by this function!
    """
    keys = recipe["keys"]
    # Can't make this recipe without a bundle identifier.
    if "bundle_id" not in facts:
        robo_print("Skipping %s recipe, because I wasn't able to "
                    "determine the bundle identifier of this app. "
                    "You may want to actually download the app and "
                    "try again, using the .app file itself as "
                    "input." % recipe["type"], LogLevel.WARNING)
        return

    robo_print("Generating %s recipe..." % recipe["type"])

    # Save a description that explains what this recipe does.
    keys["Description"] = ("Downloads the latest version of %s and "
                            "copies it to your DeployStudio "
                            "packages." % facts["app_name"])
    keys["ParentRecipe"] = "%s.pkg.%s" % (prefs["RecipeIdentifierPrefix"], facts["app_name"])
    keys["Input"]["DS_PKGS_PATH"] = prefs["DSPackagesPath"]
    keys["Input"]["DS_NAME"] = "%NAME%"
    keys["Process"].append({
        "Processor": "StopProcessingIf",
        "Arguments": {
            "predicate": "new_package_request == FALSE"
        }
    })
    keys["Process"].append({
        "Processor": "Copier",
        "Arguments": {
            "source_path": "%pkg_path%",
            "destination_path": "%DS_PKGS_PATH%/%DS_NAME%.pkg",
            "overwrite": True
        }
    })


def warn_about_appstoreapp_pyasn():
    """Print warning reminding user of dependencies for AppStoreApps."""
    robo_print("I've created at least one AppStoreApp override for you. "
                "Be sure to add the nmcspadden-recipes repo and install "
                "pyasn1, if you haven't already. (More information: "
                "https://github.com/autopkg/nmcspadden-recipes"
                "#appstoreapp-recipe)", LogLevel.REMINDER)


def main():
    """Do nothing"""
    pass


if __name__ == '__main__':
    main()<|MERGE_RESOLUTION|>--- conflicted
+++ resolved
@@ -26,11 +26,7 @@
 
 
 import os
-<<<<<<< HEAD
-from .tools import create_dest_dirs, create_SourceForgeURLProvider, extract_app_icon, robo_print, LogLevel, __version__, report
-=======
-from .tools import create_dest_dirs, create_SourceForgeURLProvider, extract_app_icon, get_exitcode_stdout_stderr, robo_print, LogLevel, __version__
->>>>>>> 558d9a1d
+from .tools import create_dest_dirs, create_SourceForgeURLProvider, extract_app_icon, robo_print, LogLevel, __version__, report, get_exitcode_stdout_stderr
 
 # TODO(Elliot): Can we use the one at /Library/AutoPkg/FoundationPlist instead?
 # Or not use it at all (i.e. use the preferences system correctly). (#16)
